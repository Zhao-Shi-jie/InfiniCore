#include "infiniccl.h"

#include "./ascend/infiniccl_ascend.h"
#include "./cambricon/infiniccl_cambricon.h"
#include "./cuda/infiniccl_cuda.h"
#include "./metax/infiniccl_metax.h"

__C infiniStatus_t infinicclCommInitAll(
    infiniDevice_t device_type,
    infinicclComm_t *comms,
    int ndevice,
    const int *device_ids) {

#define COMM_INIT_ALL(CASE_, NAMESPACE_) \
    case CASE_:                          \
        return infiniccl::NAMESPACE_::commInitAll(comms, ndevice, device_ids)

    switch (device_type) {
<<<<<<< HEAD
        COMM_INIT_ALL(INFINI_DEVICE_NVIDIA, cuda)
        COMM_INIT_ALL(INFINI_DEVICE_ASCEND, ascend)
        COMM_INIT_ALL(INFINI_DEVICE_CAMBRICON, cambricon)
        COMM_INIT_ALL(INFINI_DEVICE_METAX, maca)
=======
        COMM_INIT_ALL(INFINI_DEVICE_NVIDIA, cuda);
        COMM_INIT_ALL(INFINI_DEVICE_ILUVATAR, cuda);
        COMM_INIT_ALL(INFINI_DEVICE_ASCEND, ascend);
        COMM_INIT_ALL(INFINI_DEVICE_METAX, metax);
>>>>>>> a23c4d13
    default:
        return INFINI_STATUS_DEVICE_TYPE_NOT_SUPPORTED;
    }

#undef COMM_INIT_ALL
}

__C infiniStatus_t infinicclCommDestroy(infinicclComm_t comm) {
    if (comm == nullptr) {
        return INFINI_STATUS_SUCCESS;
    }

#define COMM_DESTROY(CASE_, NAMESPACE_) \
    case CASE_:                         \
        return infiniccl::NAMESPACE_::commDestroy(comm)

    switch (comm->device_type) {
<<<<<<< HEAD
        COMM_DESTROY(INFINI_DEVICE_NVIDIA, cuda)
        COMM_DESTROY(INFINI_DEVICE_ASCEND, ascend)
        COMM_DESTROY(INFINI_DEVICE_CAMBRICON, cambricon)
        COMM_DESTROY(INFINI_DEVICE_METAX, maca)
=======
        COMM_DESTROY(INFINI_DEVICE_NVIDIA, cuda);
        COMM_DESTROY(INFINI_DEVICE_ILUVATAR, cuda);
        COMM_DESTROY(INFINI_DEVICE_ASCEND, ascend);
        COMM_DESTROY(INFINI_DEVICE_METAX, metax);
>>>>>>> a23c4d13

    default:
        return INFINI_STATUS_DEVICE_TYPE_NOT_SUPPORTED;
    }
#undef COMM_DESTROY
}

__C infiniStatus_t infinicclAllReduce(
    void *sendbuf,
    void *recvbuf,
    size_t count,
    infiniDtype_t dataype,
    infinicclReduceOp_t op,
    infinicclComm_t comm,
    infinirtStream_t stream) {

    if (comm == nullptr) {
        return INFINI_STATUS_NULL_POINTER;
    }

#define ALL_REDUCE(CASE_, NAMESPACE_) \
    case CASE_:                       \
        return infiniccl::NAMESPACE_::allReduce(sendbuf, recvbuf, count, dataype, op, comm, stream)

    switch (comm->device_type) {
<<<<<<< HEAD
        ALL_REDUCE(INFINI_DEVICE_NVIDIA, cuda)
        ALL_REDUCE(INFINI_DEVICE_ASCEND, ascend)
        ALL_REDUCE(INFINI_DEVICE_CAMBRICON, cambricon)
        ALL_REDUCE(INFINI_DEVICE_METAX, maca)
=======
        ALL_REDUCE(INFINI_DEVICE_NVIDIA, cuda);
        ALL_REDUCE(INFINI_DEVICE_ILUVATAR, cuda);
        ALL_REDUCE(INFINI_DEVICE_ASCEND, ascend);
        ALL_REDUCE(INFINI_DEVICE_METAX, metax);
>>>>>>> a23c4d13

    default:
        return INFINI_STATUS_DEVICE_TYPE_NOT_SUPPORTED;
    }

#undef ALL_REDUCE
}<|MERGE_RESOLUTION|>--- conflicted
+++ resolved
@@ -16,17 +16,11 @@
         return infiniccl::NAMESPACE_::commInitAll(comms, ndevice, device_ids)
 
     switch (device_type) {
-<<<<<<< HEAD
-        COMM_INIT_ALL(INFINI_DEVICE_NVIDIA, cuda)
-        COMM_INIT_ALL(INFINI_DEVICE_ASCEND, ascend)
-        COMM_INIT_ALL(INFINI_DEVICE_CAMBRICON, cambricon)
-        COMM_INIT_ALL(INFINI_DEVICE_METAX, maca)
-=======
         COMM_INIT_ALL(INFINI_DEVICE_NVIDIA, cuda);
         COMM_INIT_ALL(INFINI_DEVICE_ILUVATAR, cuda);
         COMM_INIT_ALL(INFINI_DEVICE_ASCEND, ascend);
+        COMM_INIT_ALL(INFINI_DEVICE_CAMBRICON, cambricon);
         COMM_INIT_ALL(INFINI_DEVICE_METAX, metax);
->>>>>>> a23c4d13
     default:
         return INFINI_STATUS_DEVICE_TYPE_NOT_SUPPORTED;
     }
@@ -44,17 +38,11 @@
         return infiniccl::NAMESPACE_::commDestroy(comm)
 
     switch (comm->device_type) {
-<<<<<<< HEAD
-        COMM_DESTROY(INFINI_DEVICE_NVIDIA, cuda)
-        COMM_DESTROY(INFINI_DEVICE_ASCEND, ascend)
-        COMM_DESTROY(INFINI_DEVICE_CAMBRICON, cambricon)
-        COMM_DESTROY(INFINI_DEVICE_METAX, maca)
-=======
         COMM_DESTROY(INFINI_DEVICE_NVIDIA, cuda);
         COMM_DESTROY(INFINI_DEVICE_ILUVATAR, cuda);
         COMM_DESTROY(INFINI_DEVICE_ASCEND, ascend);
+        COMM_DESTROY(INFINI_DEVICE_CAMBRICON, cambricon);
         COMM_DESTROY(INFINI_DEVICE_METAX, metax);
->>>>>>> a23c4d13
 
     default:
         return INFINI_STATUS_DEVICE_TYPE_NOT_SUPPORTED;
@@ -80,17 +68,11 @@
         return infiniccl::NAMESPACE_::allReduce(sendbuf, recvbuf, count, dataype, op, comm, stream)
 
     switch (comm->device_type) {
-<<<<<<< HEAD
-        ALL_REDUCE(INFINI_DEVICE_NVIDIA, cuda)
-        ALL_REDUCE(INFINI_DEVICE_ASCEND, ascend)
-        ALL_REDUCE(INFINI_DEVICE_CAMBRICON, cambricon)
-        ALL_REDUCE(INFINI_DEVICE_METAX, maca)
-=======
         ALL_REDUCE(INFINI_DEVICE_NVIDIA, cuda);
         ALL_REDUCE(INFINI_DEVICE_ILUVATAR, cuda);
         ALL_REDUCE(INFINI_DEVICE_ASCEND, ascend);
+        ALL_REDUCE(INFINI_DEVICE_CAMBRICON, cambricon);
         ALL_REDUCE(INFINI_DEVICE_METAX, metax);
->>>>>>> a23c4d13
 
     default:
         return INFINI_STATUS_DEVICE_TYPE_NOT_SUPPORTED;
