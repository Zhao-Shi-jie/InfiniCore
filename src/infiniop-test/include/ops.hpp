--- conflicted
+++ resolved
@@ -8,13 +8,10 @@
 DECLARE_INFINIOP_TEST(gemm)
 DECLARE_INFINIOP_TEST(random_sample)
 DECLARE_INFINIOP_TEST(mul)
-<<<<<<< HEAD
 DECLARE_INFINIOP_TEST(rope)
-=======
 DECLARE_INFINIOP_TEST(clip)
 DECLARE_INFINIOP_TEST(swiglu)
 DECLARE_INFINIOP_TEST(add)
->>>>>>> 4799ddbf
 
 #define REGISTER_INFINIOP_TEST(name)                      \
     {                                                     \
@@ -35,12 +32,9 @@
         REGISTER_INFINIOP_TEST(random_sample) \
         REGISTER_INFINIOP_TEST(add)           \
         REGISTER_INFINIOP_TEST(mul)           \
-<<<<<<< HEAD
-        REGISTER_INFINIOP_TEST(rope)          \
-=======
         REGISTER_INFINIOP_TEST(clip)          \
         REGISTER_INFINIOP_TEST(swiglu)        \
->>>>>>> 4799ddbf
+        REGISTER_INFINIOP_TEST(rope)          \
     }
 
 namespace infiniop_test {
