--- conflicted
+++ resolved
@@ -8,13 +8,11 @@
 #if defined(ENABLE_NVIDIA_API) || defined(ENABLE_QY_API)
 #include "nvidia/topkrouter_nvidia.cuh"
 #endif
-<<<<<<< HEAD
 #ifdef ENABLE_METAX_API
 #include "metax/topkrouter_metax.h"
-=======
+#endif
 #ifdef ENABLE_KUNLUN_API
 #include "kunlun/topkrouter_kunlun.h"
->>>>>>> 2f3f4076
 #endif
 
 __C infiniStatus_t infiniopCreateTopkrouterDescriptor(infiniopHandle_t handle, infiniopTopkrouterDescriptor_t *desc_ptr,
@@ -35,13 +33,11 @@
 #ifdef ENABLE_QY_API
         CREATE(INFINI_DEVICE_QY, nvidia);
 #endif
-<<<<<<< HEAD
 #ifdef ENABLE_METAX_API
         CREATE(INFINI_DEVICE_METAX, metax);
-=======
+#endif
 #ifdef ENABLE_KUNLUN_API
         CREATE(INFINI_DEVICE_KUNLUN, kunlun);
->>>>>>> 2f3f4076
 #endif
     }
 
@@ -66,13 +62,11 @@
 #ifdef ENABLE_QY_API
         GET(INFINI_DEVICE_QY, nvidia);
 #endif
-<<<<<<< HEAD
 #ifdef ENABLE_METAX_API
         GET(INFINI_DEVICE_METAX, metax);
-=======
+#endif
 #ifdef ENABLE_KUNLUN_API
         GET(INFINI_DEVICE_KUNLUN, kunlun);
->>>>>>> 2f3f4076
 #endif
     }
 
@@ -100,13 +94,11 @@
 #ifdef ENABLE_QY_API
         CALCULATE(INFINI_DEVICE_QY, nvidia);
 #endif
-<<<<<<< HEAD
 #ifdef ENABLE_METAX_API
         CALCULATE(INFINI_DEVICE_METAX, metax);
-=======
+#endif
 #ifdef ENABLE_KUNLUN_API
         CALCULATE(INFINI_DEVICE_KUNLUN, kunlun);
->>>>>>> 2f3f4076
 #endif
     }
 
@@ -131,13 +123,11 @@
 #ifdef ENABLE_QY_API
         DESTROY(INFINI_DEVICE_QY, nvidia);
 #endif
-<<<<<<< HEAD
 #ifdef ENABLE_METAX_API
         DESTROY(INFINI_DEVICE_METAX, metax);
-=======
+#endif
 #ifdef ENABLE_KUNLUN_API
         DESTROY(INFINI_DEVICE_KUNLUN, kunlun);
->>>>>>> 2f3f4076
 #endif
     }
 
