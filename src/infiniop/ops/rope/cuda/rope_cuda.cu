#include "../../../devices/cuda/cuda_common.cuh"
#include "rope_cuda.cuh"
#include "rope_cuda_kernel.cuh"

namespace op::rope::cuda {

struct Descriptor::Opaque {
    std::shared_ptr<device::cuda::Handle::Internal> internal;
};

Descriptor::~Descriptor() {
    delete _opaque;
}

infiniStatus_t Descriptor::create(
    infiniopHandle_t handle_,
    Descriptor **desc_ptr,
    infiniopTensorDescriptor_t y_desc,
    infiniopTensorDescriptor_t x_desc,
    infiniopTensorDescriptor_t pos_desc,
    infiniopTensorDescriptor_t sin_desc,
    infiniopTensorDescriptor_t cos_desc) {

    auto handle = reinterpret_cast<device::cuda::Handle *>(handle_);

    auto info = RoPEInfo::createRoPEInfo(y_desc, x_desc, pos_desc, sin_desc, cos_desc);
    CHECK_RESULT(info);

    // Create descriptor
    *desc_ptr = new Descriptor(
        info.take(),
        0,
        new Opaque{reinterpret_cast<device::cuda::Handle *>(handle)->internal()},
        handle->device,
        handle->device_id);

    return INFINI_STATUS_SUCCESS;
}

template <typename Tdata, typename Tindex>
infiniStatus_t calculateRoPE(const RoPEInfo &info,
                             int block_size,
                             Tdata *y,
                             const Tdata *x,
                             const Tindex *pos_ids,
                             const Tdata *sin_table,
                             const Tdata *cos_table,
                             cudaStream_t stream) {
<<<<<<< HEAD
    auto dimx = static_cast<unsigned int>(info.seqlen);
    auto dimy = static_cast<unsigned int>(info.nhead);
=======
    auto dimx = uint32_t(info.seqlen),
         dimy = uint32_t(info.nhead);
>>>>>>> 1a4cfb99
    int nthreads = std::max(int(info.table_dim), block_size);

    ropeThreadPerItem<<<dim3(dimx, dimy), nthreads, 0, stream>>>(
        y, x, pos_ids, sin_table, cos_table, info.table_dim,
        info.y_stride_seqlen, info.y_stride_nhead, info.x_stride_seqlen, info.x_stride_nhead);

    return INFINI_STATUS_SUCCESS;
}

#define CALCULATE_ROPE(TDATA, TINDEX)                      \
    calculateRoPE(_info,                                   \
                  _opaque->internal->maxThreadsPerBlock(), \
                  (TDATA *)y,                              \
                  (const TDATA *)x,                        \
                  (const TINDEX *)pos_ids,                 \
                  (const TDATA *)sin_table,                \
                  (const TDATA *)cos_table,                \
                  (cudaStream_t)stream)

#define ROPE_TYPE(TDATA)                        \
    switch (_info.pos_type) {                   \
    case INFINI_DTYPE_U8:                       \
        return CALCULATE_ROPE(TDATA, uint8_t);  \
    case INFINI_DTYPE_U16:                      \
        return CALCULATE_ROPE(TDATA, uint16_t); \
    case INFINI_DTYPE_U32:                      \
        return CALCULATE_ROPE(TDATA, uint32_t); \
    case INFINI_DTYPE_U64:                      \
        return CALCULATE_ROPE(TDATA, uint64_t); \
    case INFINI_DTYPE_I8:                       \
        return CALCULATE_ROPE(TDATA, int8_t);   \
    case INFINI_DTYPE_I16:                      \
        return CALCULATE_ROPE(TDATA, int16_t);  \
    case INFINI_DTYPE_I32:                      \
        return CALCULATE_ROPE(TDATA, int32_t);  \
    case INFINI_DTYPE_I64:                      \
        return CALCULATE_ROPE(TDATA, int64_t);  \
    default:                                    \
        return INFINI_STATUS_BAD_TENSOR_DTYPE;  \
    }

infiniStatus_t Descriptor::calculate(
    void *workspace,
    size_t workspace_size,
    void *y,
    const void *x,
    const void *pos_ids,
    const void *sin_table,
    const void *cos_table,
    void *stream) const {

    switch (_info.data_type) {
    case INFINI_DTYPE_F16:
        ROPE_TYPE(half);
    case INFINI_DTYPE_F32:
        ROPE_TYPE(float);
    case INFINI_DTYPE_F64:
        ROPE_TYPE(double);
    default:
        return INFINI_STATUS_BAD_TENSOR_DTYPE;
    }

    return INFINI_STATUS_SUCCESS;
}

#undef ROPE_TYPE
#undef CALCULATE_ROPE

} // namespace op::rope::cuda<|MERGE_RESOLUTION|>--- conflicted
+++ resolved
@@ -46,13 +46,9 @@
                              const Tdata *sin_table,
                              const Tdata *cos_table,
                              cudaStream_t stream) {
-<<<<<<< HEAD
-    auto dimx = static_cast<unsigned int>(info.seqlen);
-    auto dimy = static_cast<unsigned int>(info.nhead);
-=======
+
     auto dimx = uint32_t(info.seqlen),
          dimy = uint32_t(info.nhead);
->>>>>>> 1a4cfb99
     int nthreads = std::max(int(info.table_dim), block_size);
 
     ropeThreadPerItem<<<dim3(dimx, dimy), nthreads, 0, stream>>>(
